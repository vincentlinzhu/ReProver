"""Lightning module for the tactic generator."""
import re
import time
import torch
import openai
import pickle
from lean_dojo import Pos
from loguru import logger
import pytorch_lightning as pl
from torchmetrics import Metric
from lean_dojo.utils import execute
from abc import ABC, abstractmethod
from subprocess import CalledProcessError
from typing import List, Dict, Any, Optional, Tuple
from transformers import T5ForConditionalGeneration, AutoTokenizer

from common import (
    zip_strict,
    remove_marks,
    IndexedCorpus,
    get_optimizers,
    load_checkpoint,
    format_augmented_state,
)
from retrieval.model import PremiseRetriever


torch.set_float32_matmul_precision("medium")


class TopkAccuracy(Metric):
    is_differentiable: Optional[bool] = False
    higher_is_better: Optional[bool] = True
    full_state_update: bool = True

    def __init__(self, k: int) -> None:
        super().__init__()
        self.k = k
        self.add_state("correct", default=torch.tensor(0), dist_reduce_fx="sum")
        self.add_state("total", default=torch.tensor(0), dist_reduce_fx="sum")

    def update(self, batch_preds: List[List[str]], batch_gt: List[str]):
        assert len(batch_preds) == len(batch_gt)
        for preds, gt in zip(batch_preds, batch_gt):
            # This still doesn't account for short names vs. full names.
            gt = remove_marks(gt)
            preds = [remove_marks(p) for p in preds]
            self.correct += gt in preds[: self.k]
        self.total += len(batch_gt)

    def compute(self) -> float:
        return self.correct.float() / self.total


class TacticGenerator(ABC):
    """A tactic generator takes a state and generates multiple tactic candidates."""

    @abstractmethod
    def generate(
        self,
        state: str,
        file_path: str,
        theorem_full_name: str,
        theorem_pos: Pos,
        num_samples: int,
    ) -> List[Tuple[str, float]]:
        raise NotImplementedError

    @abstractmethod
    def batch_generate(
        self,
        state: List[str],
        file_path: List[str],
        theorem_full_name: List[str],
        theorem_pos: List[Pos],
        num_samples: int,
    ) -> List[List[Tuple[str, float]]]:
        raise NotImplementedError


class RetrievalAugmentedGenerator(TacticGenerator, pl.LightningModule):
    def __init__(
        self,
        model_name: str,
        lr: float,
        warmup_steps: int,
        num_beams: int,
        eval_num_retrieved: int,
        eval_num_cpus: int,
        eval_num_theorems: int,
        max_seq_len: int,
        length_penalty: float = 0.0,
        ret_ckpt_path: Optional[str] = None,
    ) -> None:
        super().__init__()
        self.save_hyperparameters()
        self.lr = lr
        self.warmup_steps = warmup_steps
        self.num_beams = num_beams
        self.length_penalty = length_penalty
        self.eval_num_retrieved = eval_num_retrieved
        self.eval_num_cpus = eval_num_cpus
        self.eval_num_theorems = eval_num_theorems
        self.max_seq_len = max_seq_len

        if ret_ckpt_path is None:
            logger.info("Without retrieval")
            self.retriever = None
        else:
            logger.info(f"Loading the retriever from {ret_ckpt_path}")
            self.retriever = PremiseRetriever.load(
                ret_ckpt_path, self.device, freeze=True
            )

        self.tokenizer = AutoTokenizer.from_pretrained(model_name)
        self.generator = T5ForConditionalGeneration.from_pretrained(model_name)

        self.topk_accuracies = dict()
        for k in range(1, num_beams + 1):
            acc = TopkAccuracy(k)
            self.topk_accuracies[k] = acc
            self.add_module(f"top{k}_acc_val", acc)

    @classmethod
<<<<<<< HEAD
    def load(cls, ckpt_path: str, device, freeze: bool) -> "RetrievalAugmentedGenerator":
=======
    def load(
        cls, ckpt_path: str, device, freeze: bool
    ) -> "RetrievalAugmentedGenerator":
>>>>>>> e8e8777b
        return load_checkpoint(cls, ckpt_path, device, freeze)

    def forward(
        self,
        state_ids: torch.Tensor,
        state_mask: torch.Tensor,
        tactic_ids: torch.Tensor,
    ) -> torch.Tensor:
        return self.generator(
            input_ids=state_ids,
            attention_mask=state_mask,
            labels=tactic_ids,
        ).loss

    ############
    # Training #
    ############

    def training_step(self, batch, batch_idx: int):
        loss = self(
            batch["state_ids"],
            batch["state_mask"],
            batch["tactic_ids"],
        )
        self.log(
            "loss_train",
            loss,
            on_step=True,
            on_epoch=True,
            sync_dist=True,
            batch_size=len(batch),
        )
        self._log_io_texts("train", batch["state_ids"], batch["tactic_ids"])
        return loss

    def configure_optimizers(self) -> Dict[str, Any]:
        return get_optimizers(
            self.parameters(), self.trainer, self.lr, self.warmup_steps
        )

    def _log_io_texts(
        self,
        split: str,
        state_ids: torch.LongTensor,
        tactic_ids: torch.LongTensor,
    ) -> None:
        tb = self.logger.experiment
        inp = self.tokenizer.decode(state_ids[0], skip_special_tokens=True)
        oup_ids = torch.where(
            tactic_ids[0] == -100, self.tokenizer.pad_token_id, tactic_ids[0]
        )
        oup = self.tokenizer.decode(oup_ids, skip_special_tokens=True)
        tb.add_text(f"{split}_state", f"```\n{inp}\n```", self.global_step)
        tb.add_text(f"{split}_tactic", f"`{oup}`", self.global_step)

    def on_fit_start(self) -> None:
        if self.logger is not None:
            self.logger.log_hyperparams(self.hparams)
            assert self.trainer is not None
            logger.info(f"Logging to {self.trainer.log_dir}")

        if self.retriever is not None:
            self.retriever.load_corpus(self.trainer.datamodule.corpus)

    ##############
    # Validation #
    ##############

    def validation_step(self, batch: Dict[str, Any], _) -> None:
        state_ids = batch["state_ids"]
        state_mask = batch["state_mask"]
        tactic_ids = batch["tactic_ids"]

        loss = self(state_ids, state_mask, tactic_ids)
        self.log(f"loss_val", loss, on_step=False, on_epoch=True, sync_dist=True)
        self._log_io_texts("val", state_ids, tactic_ids)

        # Generate topk tactic candidates via Beam Search.
        output = self.generator.generate(
            input_ids=state_ids,
            attention_mask=state_mask,
            max_length=self.max_seq_len,
            num_beams=self.num_beams,
            do_sample=False,
            num_return_sequences=self.num_beams,
            early_stopping=False,
        )
        output_text = self.tokenizer.batch_decode(output, skip_special_tokens=True)
        batch_size = state_ids.size(0)
        assert len(output_text) == batch_size * self.num_beams
        tactics_pred = [
            output_text[i * self.num_beams : (i + 1) * self.num_beams]
            for i in range(batch_size)
        ]

        tb = self.logger.experiment
        msg = "\n".join(tactics_pred[0])
        tb.add_text(f"preds_val", f"```\n{msg}\n```", self.global_step)

        # Log the topk accuracies.
        for k in range(1, self.num_beams + 1):
            topk_acc = self.topk_accuracies[k]
            topk_acc(tactics_pred, batch["tactic"])
            self.log(f"top{k}_acc_val", topk_acc, on_step=False, on_epoch=True)

    def on_validation_epoch_end(self) -> None:
        ckpt_path = f"{self.trainer.log_dir}/checkpoints/last.ckpt"
        self.trainer.save_checkpoint(ckpt_path)
        logger.info(f"Saved checkpoint to {ckpt_path}")

        data_path = self.trainer.datamodule.data_path
        if self.retriever is None:
            cmd = f"python prover/evaluate.py --data-path {data_path} --num-cpus {self.eval_num_cpus} --num-theorems {self.eval_num_theorems} --ckpt_path {ckpt_path}"
        else:
            self.retriever.reindex_corpus(self.trainer.datamodule.eval_batch_size)
            corpus_path = f"{self.trainer.log_dir}/checkpoints/indexed_corpus.pickle"
            pickle.dump(
                IndexedCorpus(
                    self.retriever.corpus, self.retriever.corpus_embeddings.cpu()
                ),
                open(corpus_path, "wb"),
            )
            cmd = f"python prover/evaluate.py --data-path {data_path} --num-cpus {self.eval_num_cpus} --num-theorems {self.eval_num_theorems} --ckpt_path {ckpt_path} --indexed-corpus-path {corpus_path}"

        logger.info(cmd)

        wait_time = 3600
        while True:
            try:
                _, err = execute(cmd, capture_output=True)
                break
            except CalledProcessError as ex:
                logger.error(ex)
                logger.error(
                    f"Failed to evaluate. Retrying in {wait_time / 3600} hour..."
                )
                time.sleep(wait_time)
                wait_time *= 2

        m = re.search(r"Pass@1: (\S+)", err)
        assert m is not None, err
        acc = float(m.group(1))
        self.log("Pass@1_val", acc, on_step=False, on_epoch=True)
        logger.info(f"Pass@1: {acc}")

    ##############
    # Prediction #
    ##############

    def generate(
        self,
        state: str,
        file_path: str,
        theorem_full_name: str,
        theorem_pos: Pos,
        num_samples: int,
    ) -> List[Tuple[str, float]]:
        return self.batch_generate(
            [state], [file_path], [theorem_full_name], [theorem_pos], num_samples
        )[0]

    def batch_generate(
        self,
        state: List[str],
        file_path: List[str],
        theorem_full_name: List[str],
        theorem_pos: List[Pos],
        num_samples: int,
    ) -> List[List[Tuple[str, float]]]:
        logger.debug(state)
        if self.retriever is not None:
            retrieved_premises, _ = self.retriever.retrieve(
                state,
                file_path,
                theorem_full_name,
                theorem_pos,
                self.eval_num_retrieved,
            )
            state = [
                format_augmented_state(s, premises, self.max_seq_len, p_drop=0.0)
                for s, premises in zip_strict(state, retrieved_premises)
            ]

        tokenized_state = self.tokenizer(
            state,
            padding="longest",
            max_length=self.max_seq_len,
            truncation=True,
            return_tensors="pt",
        )
        state_ids = tokenized_state.input_ids.to(self.device)
        state_mask = tokenized_state.attention_mask.to(self.device)

        # Generate tactic candidates using beam search.
        output = self.generator.generate(
            input_ids=state_ids,
            attention_mask=state_mask,
            max_length=self.max_seq_len,
            num_beams=num_samples,
            length_penalty=self.length_penalty,
            do_sample=False,
            num_return_sequences=num_samples,
            early_stopping=False,
            output_scores=True,
            return_dict_in_generate=True,
        )

        # Return the output.
        raw_output_text = self.tokenizer.batch_decode(
            output.sequences, skip_special_tokens=True
        )
        raw_scores = output.sequences_scores.tolist()
        tactics_with_scores = []

        for i in range(len(state)):
            output_text = []
            output_score = []

            for j in range(i * num_samples, (i + 1) * num_samples):
                t = remove_marks(raw_output_text[j])
                if t not in output_text:
                    output_text.append(t)
                    output_score.append(raw_scores[j])

            tactics_with_scores.append(list(zip_strict(output_text, output_score)))

        return tactics_with_scores


class GPT4TacticGenerator(TacticGenerator):
    def __init__(
        self,
        organization: str,
        api_key: str,
        model: str = "gpt-4",
        max_tokens: int = 1024,
        num_retries: int = 3,
        threshold: float = 0.9,
    ):
        super().__init__()
        openai.organization = organization
        openai.api_key = api_key
        self.model = model
        self.default_prompt = "You are an expert in Lean3 theorem proofs. We are trying to solve the Lean3 theorem 'THEOREM_FULL_NAME' from the mathlib file 'FILE_PATH'. The current tactic state is: 'TACTIC_STATE'. Suggest exactly NUM_SAMPLES unique tactics to progress in solving 'THEOREM_FULL_NAME', along with their confidence levels as a float between 0 and 1. Rank them in order of effectiveness. Present the tactics and their confidence levels as comma-separated tuples in this format: #(tactic_{1}, confidence_{1})#, #(tactic_{2}, confidence_{2})#, ..., #(tactic_{NUM_SAMPLES}, confidence_{NUM_SAMPLES})#."
        self.max_tokens = max_tokens
        self.num_retries = num_retries
        self.threshold = threshold

    def generate(
        self,
        state: str,
        file_path: str,
        theorem_full_name: str,
        theorem_pos: Pos,
        num_samples: int,
    ) -> List[Tuple[str, float]]:
        prompt = (
            self.default_prompt.replace("TACTIC_STATE", state)
            .replace("FILE_PATH", file_path)
            .replace("THEOREM_FULL_NAME", theorem_full_name)
            .replace("NUM_SAMPLES", str(int(num_samples / self.threshold)))
        )
        logger.info(prompt)

        for _ in range(self.num_retries):
            response = None
            # https://platform.openai.com/docs/guides/error-codes/python-library-error-types
            try:
                response = openai.ChatCompletion.create(
                    model=self.model,
                    messages=[{"role": "user", "content": prompt}],
                    # temperature=0,
                    max_tokens=self.max_tokens,
                    # stop="E:" #
                )
            except openai.error.APIError as e:
                # Handle API error here, e.g. retry or log
                logger.info(f"OpenAI API returned an API Error: {e}")
                continue
            except openai.error.APIConnectionError as e:
                # Handle connection error here
                logger.info(f"Failed to connect to OpenAI API: {e}")
                continue
            except openai.error.RateLimitError as e:
                # Handle rate limit error (we recommend using exponential backoff)
                logger.info(f"OpenAI API request exceeded rate limit: {e}")
                continue
            except Exception as e:
                logger.info(e)
                continue

            if response is None:
                continue

            logger.info(f"GPT-4 response: {response}")
            output = response["choices"][0]["message"]["content"]
            indices = []

            for i, c in enumerate(output):
                if c == "#":
                    indices.append(i)

            tactics_with_scores = []

            for i in range(1, len(indices), 2):
                tactic_and_confidence = output[indices[i - 1] + 1 : indices[i]].strip()

                try:
                    while tactic_and_confidence[0] == "(":
                        tactic_and_confidence = tactic_and_confidence[1:]

                    if tactic_and_confidence[-1] == ")":
                        tactic_and_confidence = tactic_and_confidence[:-1]

                    split_index = tactic_and_confidence.rindex(",")
                    tactic = tactic_and_confidence[:split_index].strip()
                    confidence = float(tactic_and_confidence[split_index + 1 :].strip())
                except Exception as e:
                    logger.info(e)
                    logger.info(
                        f"{self.model} output {output[indices[i-1]+1:indices[i]]} was not formatted correctly and could not be parsed."
                    )
                    continue

                tactics_with_scores.append((tactic, confidence))

            if len(tactics_with_scores) < int(self.threshold * num_samples):
                continue

            tactics_with_scores = sorted(
                tactics_with_scores, key=lambda x: x[1], reverse=True
            )[: min(num_samples, len(tactics_with_scores))]
            logger.debug(f"GPT-4 tactics: {tactics_with_scores}")
            logger.debug(
                f"GPT-4 tactic count requested: {num_samples} / {self.threshold} = {int(num_samples / self.threshold)}"
            )
            logger.debug(
                f"GPT-4 tactic count received and parsed: {len(tactics_with_scores)}"
            )
            return tactics_with_scores

        raise ValueError("GPT-4 outputs are unparsable.")

    def batch_generate(
        self,
        state: List[str],
        file_path: List[str],
        theorem_full_name: List[str],
        theorem_pos: List[Pos],
        num_samples: int,
    ) -> List[List[Tuple[str, float]]]:
        return [
            self.generate(s, f, t, p, num_samples)
            for s, f, t, p in zip_strict(
                state, file_path, theorem_full_name, theorem_pos
            )
        ]<|MERGE_RESOLUTION|>--- conflicted
+++ resolved
@@ -122,13 +122,9 @@
             self.add_module(f"top{k}_acc_val", acc)
 
     @classmethod
-<<<<<<< HEAD
-    def load(cls, ckpt_path: str, device, freeze: bool) -> "RetrievalAugmentedGenerator":
-=======
     def load(
         cls, ckpt_path: str, device, freeze: bool
     ) -> "RetrievalAugmentedGenerator":
->>>>>>> e8e8777b
         return load_checkpoint(cls, ckpt_path, device, freeze)
 
     def forward(
